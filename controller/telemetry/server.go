package telemetry

import (
	"errors"
	"fmt"
	"net"
	"net/http"
	"strconv"
	"sync"
	"time"

	"github.com/golang/protobuf/ptypes/duration"
	"github.com/prometheus/client_golang/api"
	"github.com/prometheus/client_golang/api/prometheus/v1"
	"github.com/prometheus/client_golang/prometheus"
	"github.com/prometheus/common/model"
	common "github.com/runconduit/conduit/controller/gen/common"
	read "github.com/runconduit/conduit/controller/gen/controller/telemetry"
	write "github.com/runconduit/conduit/controller/gen/proxy/telemetry"
	public "github.com/runconduit/conduit/controller/gen/public"
	"github.com/runconduit/conduit/controller/k8s"
	"github.com/runconduit/conduit/controller/util"
	pkgK8s "github.com/runconduit/conduit/pkg/k8s"
	log "github.com/sirupsen/logrus"
	"golang.org/x/net/context"
	"google.golang.org/grpc"
	"google.golang.org/grpc/codes"
	k8sV1 "k8s.io/api/core/v1"
)

var (
	requestLabels = []string{"source_deployment", "target_deployment"}
	requestsTotal = prometheus.NewCounterVec(
		prometheus.CounterOpts{
			Name: "requests_total",
			Help: "Total number of requests",
		},
		requestLabels,
	)

	responseLabels = append(requestLabels, []string{"http_status_code", "classification"}...)
	responsesTotal = prometheus.NewCounterVec(
		prometheus.CounterOpts{
			Name: "responses_total",
			Help: "Total number of responses",
		},
		responseLabels,
	)

	responseLatencyBuckets = append(append(append(append(append(
		prometheus.LinearBuckets(1, 1, 5),
		prometheus.LinearBuckets(10, 10, 5)...),
		prometheus.LinearBuckets(100, 100, 5)...),
		prometheus.LinearBuckets(1000, 1000, 5)...),
		prometheus.LinearBuckets(10000, 10000, 5)...),
	)

	responseLatency = prometheus.NewHistogramVec(
		prometheus.HistogramOpts{
			Name:    "response_latency_ms",
			Help:    "Response latency in milliseconds",
			Buckets: responseLatencyBuckets,
		},
		requestLabels,
	)

	promLatencyBuckets = append(append(append(append(append(
		prometheus.LinearBuckets(1, 1, 5),
		prometheus.LinearBuckets(10, 10, 5)...),
		prometheus.LinearBuckets(100, 100, 5)...),
		prometheus.LinearBuckets(1000, 1000, 5)...),
		prometheus.LinearBuckets(10000, 10000, 5)...),
	)

	promLatency = prometheus.NewHistogramVec(
		prometheus.HistogramOpts{
			Name:    "prometheus_latency_ms",
			Help:    "Prometheus latency in milliseconds",
			Buckets: promLatencyBuckets,
		},
		[]string{"query", "range", "step"},
	)
)

func init() {
	prometheus.MustRegister(requestsTotal)
	prometheus.MustRegister(responsesTotal)
	prometheus.MustRegister(responseLatency)
	prometheus.MustRegister(promLatency)
}

type (
	server struct {
		prometheusAPI     v1.API
		pods              *k8s.PodIndex
		replicaSets       *k8s.ReplicaSetStore
		instances         instanceCache
		ignoredNamespaces []string
	}

	instanceCache struct {
		sync.RWMutex
		cache map[string]time.Time
	}
)

func (c *instanceCache) update(id string) {
	c.Lock()
	defer c.Unlock()
	c.cache[id] = time.Now()
}

func (c *instanceCache) list() []string {
	c.RLock()
	defer c.RUnlock()

	instances := make([]string, 0)
	for name, _ := range c.cache {
		instances = append(instances, name)
	}
	return instances
}

func (c *instanceCache) purgeOldInstances() {
	c.Lock()
	defer c.Unlock()

	expiry := time.Now().Add(-10 * time.Minute)

	for name, time := range c.cache {
		if time.Before(expiry) {
			delete(c.cache, name)
		}
	}
}

func cleanupOldInstances(srv *server) {
	for _ = range time.Tick(10 * time.Second) {
		srv.instances.purgeOldInstances()
	}
}

func podIPKeyFunc(obj interface{}) ([]string, error) {
	if pod, ok := obj.(*k8sV1.Pod); ok {
		return []string{pod.Status.PodIP}, nil
	}
	return nil, fmt.Errorf("Object is not a Pod")
}

func NewServer(addr, prometheusUrl string, ignoredNamespaces []string, kubeconfig string) (*grpc.Server, net.Listener, error) {
	prometheusClient, err := api.NewClient(api.Config{Address: prometheusUrl})
	if err != nil {
		return nil, nil, err
	}

	clientSet, err := k8s.NewClientSet(kubeconfig)
	if err != nil {
		return nil, nil, err
	}

	pods, err := k8s.NewPodIndex(clientSet, podIPKeyFunc)
	if err != nil {
		return nil, nil, err
	}
	err = pods.Run()
	if err != nil {
		return nil, nil, err
	}

	replicaSets, err := k8s.NewReplicaSetStore(clientSet)
	if err != nil {
		return nil, nil, err
	}
	err = replicaSets.Run()
	if err != nil {
		return nil, nil, err
	}

	srv := &server{
		prometheusAPI:     v1.NewAPI(prometheusClient),
		pods:              pods,
		replicaSets:       replicaSets,
		instances:         instanceCache{cache: make(map[string]time.Time, 0)},
		ignoredNamespaces: ignoredNamespaces,
	}
	go cleanupOldInstances(srv)

	lis, err := net.Listen("tcp", addr)
	if err != nil {
		return nil, nil, err
	}

	s := util.NewGrpcServer()
	read.RegisterTelemetryServer(s, srv)
	write.RegisterTelemetryServer(s, srv)

	// TODO: register shutdown hook to call pods.Stop() and replicatSets.Stop()

	return s, lis, nil
}

func timeTrack(start time.Time, name string, queryRange v1.Range) {
	elapsed := time.Since(start)
	log.Infof("%s (%s) took %s", name, queryRange, elapsed)

	promLatency.With(prometheus.Labels{
		"query": name,
		"range": queryRange.End.Sub(queryRange.Start).String(),
		"step":  queryRange.Step.String(),
	}).Observe(float64(elapsed.Nanoseconds() / 1000000))
}

func (s *server) Query(ctx context.Context, req *read.QueryRequest) (*read.QueryResponse, error) {
	log.Debugf("Query request: %+v", req)

	samples := make([]*read.Sample, 0)

	if req.EndMs == 0 {
		err := fmt.Errorf("EndMs timestamp missing from request: %+v", req)
		log.Errorf("%s", err)
		return nil, err
	}
	end := time.Unix(0, req.EndMs*int64(time.Millisecond))

	if req.StartMs != 0 && req.EndMs != 0 && req.Step != "" {
		// timeseries query

		start := time.Unix(0, req.StartMs*int64(time.Millisecond))
		step, err := time.ParseDuration(req.Step)
		if err != nil {
			log.Errorf("ParseDuration(%+v) failed with: %+v", req.Step, err)
			return nil, err
		}

		queryRange := v1.Range{
			Start: start,
			End:   end,
			Step:  step,
		}

		defer timeTrack(time.Now(), req.Query, queryRange)
		res, err := s.prometheusAPI.QueryRange(ctx, req.Query, queryRange)
		if err != nil {
			log.Errorf("QueryRange(%+v, %+v) failed with: %+v", req.Query, queryRange, err)
			return nil, err
		}
		log.Debugf("Query response: %+v", res)

		if res.Type() != model.ValMatrix {
			err = fmt.Errorf("Unexpected query result type (expected Matrix): %s", res.Type())
			log.Errorf("%s", err)
			return nil, err
		}
		for _, s := range res.(model.Matrix) {
			samples = append(samples, convertSampleStream(s))
		}
	} else {
		// single data point (aka summary) query

<<<<<<< HEAD
		defer timeTrack(time.Now(), req.Query, v1.Range{})
		res, err := s.prometheusAPI.Query(ctx, req.Query, time.Time{})
=======
		res, err := s.prometheusAPI.Query(ctx, req.Query, end)
>>>>>>> 300fd347
		if err != nil {
			log.Errorf("Query(%+v, %+v) failed with: %+v", req.Query, end, err)
			return nil, err
		}
		log.Debugf("Query response: %+v", res)

		if res.Type() != model.ValVector {
			err = fmt.Errorf("Unexpected query result type (expected Vector): %s", res.Type())
			log.Errorf("%s", err)
			return nil, err
		}
		for _, s := range res.(model.Vector) {
			samples = append(samples, convertSample(s))
		}
	}

	return &read.QueryResponse{Metrics: samples}, nil
}

func (s *server) ListPods(ctx context.Context, req *read.ListPodsRequest) (*public.ListPodsResponse, error) {
	log.Debugf("ListPods request: %+v", req)

	pods, err := s.pods.List()
	if err != nil {
		return nil, err
	}

	podList := make([]*public.Pod, 0)

	for _, pod := range pods {
		if s.shouldIngore(pod) {
			continue
		}
		deployment, err := s.replicaSets.GetDeploymentForPod(pod)
		if err != nil {
			log.Debugf("Cannot get deployment for pod %s: %s", pod.Name, err)
			deployment = ""
		}
		name := pod.Namespace + "/" + pod.Name
		updated, added := s.instances.cache[name]

		status := string(pod.Status.Phase)
		if pod.DeletionTimestamp != nil {
			status = "Terminating"
		}

		controllerComponent := pod.Labels[pkgK8s.ControllerComponentLabel]
		controllerNS := pod.Labels[pkgK8s.ControllerNSLabel]

		item := &public.Pod{
			Name:                pod.Namespace + "/" + pod.Name,
			Deployment:          deployment,
			Status:              status,
			PodIP:               pod.Status.PodIP,
			Added:               added,
			ControllerNamespace: controllerNS,
			ControlPlane:        controllerComponent != "",
		}
		if added {
			since := time.Since(updated)
			item.SinceLastReport = &duration.Duration{
				Seconds: int64(since / time.Second),
				Nanos:   int32(since % time.Second),
			}
		}
		podList = append(podList, item)
	}

	return &public.ListPodsResponse{Pods: podList}, nil
}

func (s *server) Report(ctx context.Context, req *write.ReportRequest) (*write.ReportResponse, error) {
	log.Debugf("Report request: %+v", req)

	id := "unknown"
	if req.Process != nil {
		id = req.Process.ScheduledNamespace + "/" + req.Process.ScheduledInstance
	}

	logCtx := log.WithFields(log.Fields{"id": id})
	logCtx.Debugf("Received report with %d requests", len(req.Requests))

	s.instances.update(id)

	for _, requestScope := range req.Requests {
		if requestScope.Ctx == nil {
			return nil, errors.New("RequestCtx is required")
		}
		requestLabels := s.requestLabelsFor(requestScope)
		requestsTotal.With(requestLabels).Add(float64(requestScope.Count))
		latencyStat := responseLatency.With(requestLabels)

		for _, responseScope := range requestScope.Responses {
			if responseScope.Ctx == nil {
				return nil, errors.New("ResponseCtx is required")
			}

			// Validate this ResponseScope's latency histogram.
			numBuckets := len(responseScope.ResponseLatencyCounts)
			expectedNumBuckets := len(req.HistogramBucketBoundsTenthMs)
			if numBuckets != expectedNumBuckets {
				err := errors.New(
					"received report with incorrect number of latency buckets")
				logCtx.WithFields(log.Fields{
					"numBuckets": numBuckets,
					"expected":   expectedNumBuckets,
					"scope":      responseScope,
				}).WithError(err).Error()
				return nil, err
			}

			for bucketNum, count := range responseScope.ResponseLatencyCounts {
				// Look up the bucket max value corresponding to this position
				// in the report's latency histogram.
				latencyTenthsMs := req.HistogramBucketBoundsTenthMs[bucketNum]
				latencyMs := float64(latencyTenthsMs) / 10
				for i := uint32(0); i < count; i++ {
					// Then, report that latency value to Prometheus a number
					// of times equal to the count reported by the proxy.
					latencyStat.Observe(latencyMs)
				}

			}

			for _, eosScope := range responseScope.Ends {
				if eosScope.Ctx == nil {
					return nil, errors.New("EosCtx is required")
				}

				responseLabels := s.requestLabelsFor(requestScope)
				for k, v := range responseLabelsFor(responseScope, eosScope) {
					responseLabels[k] = v
				}

				responsesTotal.With(responseLabels).Add(float64(eosScope.Streams))
			}
		}

	}
	return &write.ReportResponse{}, nil
}

func (s *server) shouldIngore(pod *k8sV1.Pod) bool {
	for _, namespace := range s.ignoredNamespaces {
		if pod.Namespace == namespace {
			return true
		}
	}
	return false
}

// getDeployment returns the name of the deployment associated with a pod.
// If the name of the deployment could not be found, then a message will be
// logged, and getDeployment will return an emtpy string.
func (s *server) getDeployment(ip *common.IPAddress) string {
	ipStr := util.IPToString(ip)
	pods, err := s.pods.GetPodsByIndex(ipStr)
	if err != nil {
		log.Debugf("Cannot get pod for IP %s: %s", ipStr, err)
		return ""
	}
	if len(pods) == 0 {
		log.Debugf("No pod exists for IP %s", ipStr)
		return ""
	}
	if len(pods) > 1 {
		log.Debugf("Multiple pods found for IP %s", ipStr)
		return ""
	}
	pod := pods[0]
	deployment, err := (*s.replicaSets).GetDeploymentForPod(pod)
	if err != nil {
		log.WithError(err).Debugf("Cannot get deployment for pod %s", pod.Name)
		return ""
	}
	return deployment
}

func methodString(method *common.HttpMethod) string {
	switch method.Type.(type) {
	case *common.HttpMethod_Registered_:
		return method.GetRegistered().String()
	case *common.HttpMethod_Unregistered:
		return method.GetUnregistered()
	}
	return ""
}

func metricToMap(metric model.Metric) map[string]string {
	labels := make(map[string]string)
	for k, v := range metric {
		labels[string(k)] = string(v)
	}
	return labels
}

func convertSampleStream(sample *model.SampleStream) *read.Sample {
	values := make([]*read.SampleValue, 0)
	for _, s := range sample.Values {
		v := read.SampleValue{
			Value:       float64(s.Value),
			TimestampMs: int64(s.Timestamp),
		}
		values = append(values, &v)
	}

	return &read.Sample{Values: values, Labels: metricToMap(sample.Metric)}
}

func convertSample(sample *model.Sample) *read.Sample {
	values := []*read.SampleValue{
		&read.SampleValue{
			Value:       float64(sample.Value),
			TimestampMs: int64(sample.Timestamp),
		},
	}

	return &read.Sample{Values: values, Labels: metricToMap(sample.Metric)}
}

func (s *server) requestLabelsFor(requestScope *write.RequestScope) prometheus.Labels {
	sourceDeployment := s.getDeployment(requestScope.Ctx.SourceIp)
	targetDeployment := s.getDeployment(requestScope.Ctx.TargetAddr.Ip)

	return prometheus.Labels{
		"source_deployment": sourceDeployment,
		"target_deployment": targetDeployment,
	}
}

func responseLabelsFor(responseScope *write.ResponseScope, eosScope *write.EosScope) prometheus.Labels {
	httpStatusCode := strconv.Itoa(int(responseScope.Ctx.HttpStatusCode))
	classification := "failure"
	switch x := eosScope.Ctx.End.(type) {
	case *write.EosCtx_GrpcStatusCode:
		// The stream ended with a `grpc-status` trailer.
		// Classify based on the gRPC status code.
		if x.GrpcStatusCode == uint32(codes.OK) {
			classification = "success"
		}
	case *write.EosCtx_Other:
		// The stream did not end with a `grpc-status` trailer (i.e., it was
		// not a gRPC message). Classify based on the response's HTTP status.
		if responseScope.Ctx.HttpStatusCode < http.StatusInternalServerError {
			classification = "success"
		}
	}
	return prometheus.Labels{
		"http_status_code": httpStatusCode,
		"classification":   classification,
	}
}<|MERGE_RESOLUTION|>--- conflicted
+++ resolved
@@ -257,12 +257,8 @@
 	} else {
 		// single data point (aka summary) query
 
-<<<<<<< HEAD
 		defer timeTrack(time.Now(), req.Query, v1.Range{})
-		res, err := s.prometheusAPI.Query(ctx, req.Query, time.Time{})
-=======
 		res, err := s.prometheusAPI.Query(ctx, req.Query, end)
->>>>>>> 300fd347
 		if err != nil {
 			log.Errorf("Query(%+v, %+v) failed with: %+v", req.Query, end, err)
 			return nil, err
